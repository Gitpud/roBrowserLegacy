--- conflicted
+++ resolved
@@ -60,16 +60,10 @@
 
     MessageModel.onRemove = function onRemove()
     {
-<<<<<<< HEAD
         if (this.ui == undefined)
             return;
-
-        this.ui.hide();
-=======
-		if(this.ui){
-			this.ui.hide();
-		}
->>>>>>> 79840fc2
+      
+        this.ui.hide()
     }
 
     /**
