/**
 * UI/Components/ItemInfo/ItemInfo.js
 *
 * Item Information
 *
 * This file is part of ROBrowser, (http://www.robrowser.com/).
 *
 * @author Vincent Thibault
 */
define(function(require)
{
	'use strict';


	/**
	 * Dependencies
	 */
	var jQuery             = require('Utils/jquery');
	var DB                 = require('DB/DBManager');
	var ItemType           = require('DB/Items/ItemType');
	var Client             = require('Core/Client');
	var KEYS               = require('Controls/KeyEventHandler');
	var CardIllustration   = require('UI/Components/CardIllustration/CardIllustration');
	var UIManager          = require('UI/UIManager');
	var Mouse              = require('Controls/MouseEventHandler');
	var UIComponent        = require('UI/UIComponent');
	var MakeReadBook       = require('UI/Components/MakeReadBook/MakeReadBook');
	var Renderer           = require('Renderer/Renderer');
	var SpriteRenderer     = require('Renderer/SpriteRenderer');
	var Sprite             = require('Loaders/Sprite');
	var Action             = require('Loaders/Action');
	var htmlText           = require('text!./ItemInfo.html');
	var cssText            = require('text!./ItemInfo.css');
	var Network       	   = require('Network/NetworkManager');
	var PACKET        	   = require('Network/PacketStructure');
	var getModule     = require;


	/**
	 * Create Component
	 */
	var ItemInfo = new UIComponent( 'ItemInfo', htmlText, cssText );

	/**
	 * @var {Sprite,Action} objects
	 */
	var _sprite, _action;

	/**
	 * @var {CanvasRenderingContext2D}
	 */
	 var _ctx;

	/**
	 * @var {number} type
	 */
	 var _type = 0;

	 /**
	 * @var {number} start tick
	 */
	var _start = 0;

	/**
	 * @var {number} ItemInfo unique id
	 */
	ItemInfo.uid = -1;

	/**
	 * Once append to the DOM
	 */
	ItemInfo.onKeyDown = function onKeyDown( event )
	{
		if (event.which === KEYS.ESCAPE) {
			ItemInfo.remove();
			event.stopImmediatePropagation();
			return false;
		}

		return true;
	};


	/**
	 * Once append
	 */
	ItemInfo.onAppend = function onAppend()
	{
		// Seems like "EscapeWindow" is execute first, push it before.
		var events = jQuery._data( window, 'events').keydown;
		events.unshift( events.pop() );
		resize(ItemInfo.ui.find('.container').height());
	};


	/**
	 * Once removed from html
	 */
	ItemInfo.onRemove = function onRemove()
	{
		this.uid = -1;
	};


	/**
	 * Initialize UI
	 */
	ItemInfo.init = function init()
	{
		this.ui.css({ top: 200, left:200 });
		this.ui.find('.extend').mousedown(onResize);
		this.ui.find('.close')
			.mousedown(function(event){
				event.stopImmediatePropagation();
				return false;
			})
			.click(this.remove.bind(this));

		// Ask to see card.
		this.ui.find('.view').click(function(){
			CardIllustration.append();
			CardIllustration.setCard(this.item);
		}.bind(this));

		this.draggable(this.ui.find('.title'));

	};

	/**
	 * Bind component
	 *
	 * @param {object} item
	 */
	ItemInfo.setItem = function setItem( item )
	{
		var it = DB.getItemInfo( item.ITID );
		var ui = this.ui;
		var cardList = ui.find('.cardlist .border');

		this.item = it;
		Client.loadFile( DB.INTERFACE_PATH + 'collection/' + ( item.IsIdentified ? it.identifiedResourceName : it.unidentifiedResourceName ) + '.bmp', function(data){
			ui.find('.collection').css('backgroundImage', 'url('+data+')' );
		});


		var customname = '';
		var hideslots = false;
		
		if(item.type == ItemType.WEAPON && item.location == 0){ //Pet Egg
			hideslots = true;
		}
		
		if(item.slot){

			var very = '';
			var name = '';
			var elem = '';

			switch (item.slot['card1']) {
				case 0x00FF: // FORGE
					if (item.slot['card2'] >= 3840) {
						very = DB.getMessage(461); // Very Very Very Strong
					} else if (item.slot['card2'] >= 2560) {
						very = DB.getMessage(460); // Very Very Strong
					} else if (item.slot['card2'] >= 1024) {
						very = DB.getMessage(459); // Very Strong
					}
					switch (Math.abs(item.slot['card2'] % 10)){
						case 1: elem = DB.getMessage(452); break; // 's Ice
						case 2: elem = DB.getMessage(454); break; // 's Earth
						case 3: elem = DB.getMessage(451); break; // 's Fire
						case 4: elem = DB.getMessage(453); break; // 's Wind
						default: elem = DB.getMessage(450); break; // 's
					}
				case 0x00FE: // CREATE
				case 0xFF00: // PET
					hideslots = true;

					name = 'Unknown';
					var GID = (item.slot['card4']<<16) + item.slot['card3'];

					if (DB.CNameTable[GID]){
						name = DB.CNameTable[GID];
					} else {
						DB.getNameByGID(GID);

						//Add to item owner name update queue
						DB.UpdateOwnerName.ItemInfo = onUpdateOwnerName;
					}

					if(item.IsDamaged){
						customname = very + ' ' + name + elem + ' ';
					} else {
						customname = name=='Unknown' ? very + ' ' + '^FF0000' + name + '^000000 ' + elem + ' ' : very + ' ' + '^0000FF' + name + '^000000 ' + elem + ' ';
					}

					break;
			}
			switch (item.slot['card4']) {
				case 0x1: //BELOVED PET
					hideslots = true;
					customname = DB.getMessage(756) + ' ' + customname;
					break;
			}
		}

		// Damaged status
		var identifiedDisplayName = item.IsDamaged ? '^FF0000'+customname+it.identifiedDisplayName+'^000000' : customname+it.identifiedDisplayName;

		ui.find('.title').text( item.IsIdentified ? identifiedDisplayName: it.unidentifiedDisplayName );
		ui.find('.description-inner').text( item.IsIdentified ? it.identifiedDescriptionName : it.unidentifiedDescriptionName );

		// Add view button (for cards)
		addEvent(item);

		var slotCount = it.slotCount || 0;

		switch (item.type) {
			// Not an equipement = no card
			default:
				cardList.parent().hide();
				break;

			case ItemType.WEAPON:
				// TODO::IS IT AN EGG?
				if (!slotCount) {
					console.log("ItemType",item, ItemType, it)					
					cardList.parent().hide();
					break;
				}
				
			case ItemType.EQUIP:
<<<<<<< HEAD
			case ItemType.PETEGG:
				
=======
>>>>>>> 11060cac
				if (hideslots){
					cardList.parent().hide();
					break;
				}
				var i;

				cardList.parent().show();
				cardList.empty();

				for (i = 0; i < 4; ++i) {
					addCard(cardList, (item.slot && item.slot['card' + (i+1)]) || 0, i, slotCount);
				}
				if (!item.IsIdentified ) {
					cardList.parent().hide();
				}
				break;
			
			case ItemType.PETEGG:
				cardList.parent().hide();
				break;

		}
		resize(ItemInfo.ui.find('.container').height());
	};


	/**
	 * Add a card into a slot
	 *
	 * @param {object} jquery cart list DOM
	 * @param {number} item id
	 * @param {number} index
	 * @param {number} slot count
	 */
	function addCard( cardList, itemId, index, slotCount )
	{
		var file, name = '';
		var card = DB.getItemInfo(itemId);

		if (itemId && card) {
			file = 'item/' + card.identifiedResourceName + '.bmp';
			name = '<div class="name">'+ jQuery.escape(card.identifiedDisplayName) + '</div>';
		}
		// TODO: ADD VARIABLE WITH MAXIMUM OF LETTER
		else if (index < slotCount) {
			file = 'empty_card_slot.bmp';
		}
		else {
			file = 'basic_interface/coparison_disable_card_slot.bmp';
		}

		cardList.append(
			'<div class="item" data-index="'+ index +'">' +
				'<div class="icon"></div>' +
				name +
			'</div>'
		);

		Client.loadFile( DB.INTERFACE_PATH + file, function(data) {
			var element = cardList.find('.item[data-index="'+ index +'"] .icon');
			element.css('backgroundImage', 'url('+ data +')');

			if (itemId && card) {
				element.on('contextmenu',function(){
					ItemInfo.setItem({
						ITID:         itemId,
						IsIdentified: true,
						type:         6
					});
					return false;
				});
			}
		});
	}
	/**
	* Extend ItemInfo window size
	*/
	function onResize()
	{
		var ui      = ItemInfo.ui;
		var top     = ui.position().top;
		var left    = ui.position().left;
		var lastHeight = 0;
		var _Interval;

		function resizing()
		{
			var h = Math.floor((Mouse.screen.y - top));
			if (h === lastHeight) {
				return;
			}
			resize( h );
			lastHeight = h;
		}

		// Start resizing
		_Interval = setInterval(resizing, 30);

		// Stop resizing on left click
		jQuery(window).on('mouseup.resize', function(event){
			if (event.which === 1) {
				clearInterval(_Interval);
				jQuery(window).off('mouseup.resize');
			}
		});
	}


	/**
	* Extend ItemInfo window size
	*
	* @param {number} height
	*/
	function resize( height )
	{
		var container = ItemInfo.ui.find('.container');
		var description = ItemInfo.ui.find('.description');
		var descriptionInner = ItemInfo.ui.find('.description-inner');
		var containerHeight = height;
		var minHeight = 120;
		var maxHeight = (descriptionInner.height() + 45 > 120) ? descriptionInner.height() + 45 : 120;

		if (containerHeight <= minHeight) {
			containerHeight = minHeight;
		}

		if (containerHeight >= maxHeight) {
			containerHeight = maxHeight;
		}

		container.css({
			height: containerHeight
		});
		description.css({
			height: containerHeight - 45
		});
	}

	function onUpdateOwnerName (){
		var str = ItemInfo.ui.find('.title').text();
		ItemInfo.ui.find('.title').text(str.replace('Unknown\'s', '^0000FF'+pkt.CName+'\'s^000000'));

		delete DB.UpdateOwnerName.ItemInfo;
	}


	function addEvent(item){
		var event = ItemInfo.ui.find('.event_view');
		validateFieldsExist(event) ? '' : addEvent(item);

		event.find('.view').hide();
		event.find('canvas').remove();

		Renderer.stop(rendering)

		switch (item.type) {
			case ItemType.CARD:
				event.find('.view').show();
				break;
			case ItemType.ETC:
				let filenameBook =  `data/book/${item.ITID}.txt`;
				Client.loadFile( filenameBook, function(data) {
					MakeReadBook.startBook(data, item);
					eventsBooks();
				});
				break;
			default:
				event.find('.view').hide();
				event.find('canvas').remove();
				break;
		}
	}

	function eventsBooks(){
		var event = ItemInfo.ui.find('.event_view');

		Client.getFiles([
			'data/sprite/book/\xc3\xa5\xc0\xd0\xb1\xe2.spr',
			'data/sprite/book/\xc3\xa5\xc0\xd0\xb1\xe2.act'
			], function (spr, act) {

				try {
					_sprite = new Sprite( spr );
					_action = new Action( act );
				}
				catch(e) {
					console.error('Book::init() - ' + e.message );
					return;
				}
				var canvas;
				canvas  = _sprite.getCanvasFromFrame( 0 );
				canvas.className = 'book_open event_add_cursor';
				event.append(canvas);
				var bookOpen = ItemInfo.ui.find('.book_open');
				bookOpen.mouseover(function(e) {
					e.stopImmediatePropagation();
					ItemInfo.ui.find('.overlay_open').show();
				}).mouseout(function(e) {
					e.stopImmediatePropagation();
					ItemInfo.ui.find('.overlay_open').hide();
				});
				bookOpen.click(function(e){
					e.stopImmediatePropagation();
					MakeReadBook.openBook();
				}.bind(this));
				// icon read book
				event.append( '<canvas width="21" height="15" class="book_read event_add_cursor"/>' );
				canvas  			 = event.find('.book_read');
				canvas.width         = 21;
				canvas.height        = 15;
				_ctx 				 = canvas[0].getContext('2d');

				var bookRead = ItemInfo.ui.find('.book_read');
				bookRead.mouseover(function(e) {
					e.stopImmediatePropagation();
					ItemInfo.ui.find('.overlay_read').show();
				}).mouseout(function(e) {
					e.stopImmediatePropagation();
					ItemInfo.ui.find('.overlay_read').hide();
				});
				bookRead.click(function(e){
					e.stopImmediatePropagation();
					MakeReadBook.highlighter();
				}.bind(this));
				Renderer.render(rendering);

			}.bind(this)
		);
	}


	/**
	 * Rendering animation
	 */
	 var rendering = function renderingClosure()
	 {
		 var position  = new Uint16Array([0, 0]);

		 return function rendering()
		 {
			var i, count, max;
			var action, animation, anim;
			var Entity = getModule('Renderer/Entity/Entity');

			var _entity = new Entity();
			action = _action.actions[_type];
					max    = action.animations.length;
					anim   = Renderer.tick - _start;
					anim   = Math.floor(anim / action.delay);

					// if (anim >= max) {
					// 	Renderer.stop(rendering);
					// }

			animation = action.animations[anim % action.animations.length];


			// Initialize context
			SpriteRenderer.bind2DContext(_ctx,  10, 25);
			_ctx.clearRect(0, 0, _ctx.canvas.width, _ctx.canvas.height);
			// _ctx.clearRect(0, 0, 21, 15);

			// Render layers
			for (i = 0, count = animation.layers.length; i < count; ++i) {
				_entity.renderLayer( animation.layers[i], _sprite, _sprite, 1.0, position, false);
			}
			// _entity.renderLayer( animation.layers[0], _sprite, _sprite, 1.0, position, false);

			// Renderer.stop(rendering);

		 };
	 }();

	 function validateFieldsExist(event){

		if(event.length === 0){
			let validExitElement =
				'<div class="event_view">' +
            		'<button class="view" data-background="btn_view.bmp" data-down="btn_view_a.bmp" data-hover="btn_view_b.bmp"></button>'+
					'<span class="overlay_open" data-text="1294">'+DB.getMessage(1294)+'</span>'+
					'<span class="overlay_read" data-text="1295">'+DB.getMessage(1295)+'</span>'
        		'</div>';
			ItemInfo.ui.find('.collection').after(validExitElement);
			return false;
		}

		if(ItemInfo.ui.find('.overlay_open').length == 0
			&& ItemInfo.ui.find('.overlay_read').length == 0){
				event.append(
					'<span class="overlay_open" data-text="1294">'+DB.getMessage(1294)+'</span>'+
					'<span class="overlay_read" data-text="1295">'+DB.getMessage(1295)+'</span>'
				)
		}

		if(ItemInfo.ui.find('button').length == 0){
			event.append(
				'<button class="view" data-background="btn_view.bmp" data-down="btn_view_a.bmp" data-hover="btn_view_b.bmp"></button>'
			)
		}

		return true;
	 }

	/**
	 * Create component and export it
	 */
	return UIManager.addComponent(ItemInfo);
});<|MERGE_RESOLUTION|>--- conflicted
+++ resolved
@@ -213,8 +213,6 @@
 		// Add view button (for cards)
 		addEvent(item);
 
-		var slotCount = it.slotCount || 0;
-
 		switch (item.type) {
 			// Not an equipement = no card
 			default:
@@ -222,23 +220,12 @@
 				break;
 
 			case ItemType.WEAPON:
-				// TODO::IS IT AN EGG?
-				if (!slotCount) {
-					console.log("ItemType",item, ItemType, it)					
-					cardList.parent().hide();
-					break;
-				}
-				
 			case ItemType.EQUIP:
-<<<<<<< HEAD
-			case ItemType.PETEGG:
-				
-=======
->>>>>>> 11060cac
 				if (hideslots){
 					cardList.parent().hide();
 					break;
 				}
+				var slotCount = it.slotCount || 0;
 				var i;
 
 				cardList.parent().show();
