--- conflicted
+++ resolved
@@ -3,11 +3,8 @@
  *
  * Manage homunculus
  *
-<<<<<<< HEAD
  * This file is part of ROBrowser, (http://www.robrowser.com/).
  *
-=======
->>>>>>> fa799c3c
  * @author IssID
  */
 
